.DS_Store

# Byte-compiled / optimized / DLL files
__pycache__/
crawlers/__pycache__/
core/__pycache__/
*.py[cod]
*$py.class

# C extensions
*.so

# Distribution / packaging
.Python
build/
develop-eggs/
dist/
downloads/
eggs/
.eggs/
lib/
lib64/
parts/
sdist/
var/
wheels/
pip-wheel-metadata/
share/python-wheels/
*.egg-info/
.installed.cfg
*.egg
MANIFEST

# PyInstaller
#  Usually these files are written by a python script from a template
#  before PyInstaller builds the exe, so as to inject date/other infos into it.
*.manifest
*.spec

# Installer logs
pip-log.txt
pip-delete-this-directory.txt

# Unit test / coverage reports
htmlcov/
.tox/
.nox/
.coverage
.coverage.*
.cache
nosetests.xml
coverage.xml
*.cover
*.py,cover
.hypothesis/
.pytest_cache/

# Translations
*.mo
*.pot

# Django stuff:
*.log
local_settings.py
db.sqlite3
db.sqlite3-journal

# Flask stuff:
instance/
.webassets-cache

# Scrapy stuff:
.scrapy

# Sphinx documentation
docs/_build/

# PyBuilder
target/

# Jupyter Notebook
.ipynb_checkpoints

# IPython
profile_default/
ipython_config.py

# pyenv
.python-version

# pipenv
#   According to pypa/pipenv#598, it is recommended to include Pipfile.lock in version control.
#   However, in case of collaboration, if having platform-specific dependencies or dependencies
#   having no cross-platform support, pipenv may install dependencies that don't work, or not
#   install all needed dependencies.
#Pipfile.lock

# PEP 582; used by e.g. github.com/David-OConnor/pyflow
__pypackages__/

# Celery stuff
celerybeat-schedule
celerybeat.pid

# SageMath parsed files
*.sage.py

# Environments
.env
.env*
.venv
env/
venv/
ENV/
env.bak/
venv.bak/

# Secrets file in TOML format
secrets.toml
# certificate authority file
ca.pem

<<<<<<< HEAD
<<<<<<< HEAD
# Custom configuration files
#config/qumulo-*.yaml

# Any GDrive credentials file
=======
# GDrive credentials file
>>>>>>> main
=======
# GDrive credentials files
>>>>>>> 29216080
credentials.json
scripts/gdrive/oauth_client_credentials.json

# Temporary directory for crawler output files
temp/

# Spyder project settings
.spyderproject
.spyproject

# Rope project settings
.ropeproject

# mkdocs documentation
/site

# mypy
.mypy_cache/
.dmypy.json
dmypy.json

# Pyre type checker
.pyre/

# project file 
project.yaml

.idea/
config-private
ssl
vectara_ingest_output/data-private
.run-env
<|MERGE_RESOLUTION|>--- conflicted
+++ resolved
@@ -120,18 +120,10 @@
 # certificate authority file
 ca.pem
 
-<<<<<<< HEAD
-<<<<<<< HEAD
 # Custom configuration files
 #config/qumulo-*.yaml
 
-# Any GDrive credentials file
-=======
-# GDrive credentials file
->>>>>>> main
-=======
 # GDrive credentials files
->>>>>>> 29216080
 credentials.json
 scripts/gdrive/oauth_client_credentials.json
 
